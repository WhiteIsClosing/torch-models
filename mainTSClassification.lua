--- conflicted
+++ resolved
@@ -133,13 +133,8 @@
    print('    - '..value..' [TEST] - mean: ' .. meanData .. ', standard deviation: ' .. stdData);
 end
 if options.dataAugmentation then
-<<<<<<< HEAD
    print " - Performing data augmentation";
-   --sets = data_augmentation(sets);
-=======
-  print " - Performing data augmentation";
-  sets = data_augmentation(sets);
->>>>>>> 28b0373c
+   sets = data_augmentation(sets);
 end
 
 ----------------------------------------------------------------------
@@ -245,170 +240,48 @@
 	 unsupData.data = unsupData.data:cuda();
 	 unsupValid.data = unsupValid.data:cuda();
       end
-<<<<<<< HEAD
-      -- Set of trained layers
-      trainedLayers = {};
-      for l = 1,structure.nLayers do
-	 -- Define the pre-training model
-	 local model = curModel:definePretraining(structure, l, options);
-	 print(tostring(model));
-	 -- Activate CUDA on the model
-	 if options.cuda then model:cuda(); end
-	 -- If classical learning configure the optimizer
-	 if (not options.adaptiveLearning) then 
-	    if torch.type(unsupData.data) ~= 'table' then
-	       configureOptimizer(options, unsupData.data:size(2))
-	    else
-	       configureOptimizer(options, #unsupData.data);
-	    end   
-	 end
-	 epoch = 0;
-	 prevValid = 5e20;
-	 while epoch < options.maxEpochs do
-	    print("Epoch #" .. epoch);
-	    --[[ Adaptive learning ]]--
-	    if options.adaptiveLearning then
-	       -- 1st epochs = Start with purely stochastic (SGD) on single examples
-	       if epoch == 0 then
-		  configureOptimizer({optimization = 'SGD', batchSize = 5,
-				      learningRate = 5e-3},
-		     unsupData.data:size(2));
-	       end
-	       -- Next epochs = Sub-linear approximate algorithm ASGD with mini-batches
-	       if epoch == options.subLinearEpoch then
-		  configureOptimizer({optimization = 'SGD', batchSize = 128,
-				      learningRate = 2e-3},
-		     unsupData.data:size(2));
-	       end
-	       -- Remaining epochs = Advanced learning algorithm user-selected
-	       -- (LBFGS | CG | ADADELTA | ADAGRAD | ADAM | ADAMAX | FISTALS | NAG | RMSPROP | RPROP | CMAES)
-	       if epoch == options.superLinearEpoch then configureOptimizer(options, unsupData.data:size(2)); end
-	    end
-	    --[[ Unsupervised pre-training ]]--
-	    -- Perform unsupervised training of the model
-	    error = curModel:unsupervisedTrain(model, unsupData, options);
-	    print("Reconstruction error (train) : " .. error);
-	    --[[ Validation set checking ]]--
-	    if epoch % options.validationRate == 0 then
-	       -- Check reconstruction error on the validation data
-	       validError = curModel:unsupervisedTest(model, unsupValid,
-						      options);
-	       print("Reconstruction error (valid) : " .. validError);
-	       -- The validation error has risen since last checkpoint
-	       if validError > prevValid then
-		  -- Reload the last saved model
-		  torch.load('results/model-pretrain-layer' .. l .. '.net');
-		  -- Stop the learning
-		  print(" => Stop learning");
-		  break; 
-	       end
-	       -- Otherwise save the current model
-	       torch.save('results/model-pretrain-layer' .. l .. '.net',
-			  model);
-	       -- Keep the current error
-	       prevValid = validError;
-	    end
-	    epoch = epoch + 1;
-	    -- Collect the garbage
-	    collectgarbage();
-	 end
-	 -- Keep trained layer in table
-	 trainedLayers[l] = model;
-	 -- Retrieve the encoding layer only
-	 model = curModel:retrieveEncodingLayer(model)
-	 -- Put model in evaluation mode
-	 model:evaluate();
-	 -- Prepare a set of activations
-	 forwardedData = {data = {}};
-	 forwardedValid = {data = {}};
-	 -- Perform forward propagation on data
-	 forwardedData.data = model:forward(unsupData.data);
-	 if torch.type(forwardedData.data) ~= 'table' then
-	    forwardedData.data = forwardedData.data:clone()
-	 else
-	    for i = 1,#forwardedData.data do
-	       forwardedData.data[i] = forwardedData.data[i]:clone()
-	    end
-	 end
-	 -- Replace previous set
-	 unsupData = forwardedData;
-	 -- Perform forward propagation on validation
-	 forwardedValid.data = model:forward(unsupValid.data);
-	 if torch.type(forwardedValid.data) ~= 'table' then
-	    forwardedValid.data = forwardedValid.data:clone()
-	 else
-	    for i = 1,#forwardedValid.data do
-	       forwardedValid.data[i] = forwardedValid.data[i]:clone()
-	    end
-	 end
-	 -- Replace previous set
-	 unsupValid = forwardedValid;
-	 -- Remove garbage
-	 collectgarbage();
-      end
-   end
-   ----------------------------------------------------------------------
-   -- Supervised classification code
-   ----------------------------------------------------------------------
-   -- Evaluate over all datasets
-   for key,value in ipairs(setList) do
-      print("    * (MLP) Classifying " .. value);
-      -- Data input size
-      inSize = sets[value]["TRAIN"].data:size(2);
-      -- Retrieve set of unique classes
-      classes = uniqueTensor(sets[value]["TRAIN"].labels);
-      -- Change the number of last layer units
-      structure.nOutputs = #classes;
-      -- Define the model
-      model = curModel:defineModel(structure, options);
-      -- Initialize weights
-      if curModel.pretrain then
-	 model = curModel:weightsTransfer(model, trainedLayers);
-      else
-	 model = curModel:weightsInitialize(model);
-=======
       epoch = 0;
       prevValid = 5e20;
       while epoch < options.maxEpochs do
-        print("Epoch #" .. epoch);
-        --[[ Adaptive learning ]]--
-        if options.adaptiveLearning then
-          -- 1st epochs = Start with purely stochastic (SGD) on single examples
-          if epoch == 0 then configureOptimizer({optimization = 'SGD', batchSize = 5, learningRate = 5e-3}, unsupData.data:size(2)); end
-          -- Next epochs = Sub-linear approximate algorithm ASGD with mini-batches
-          if epoch == options.subLinearEpoch then configureOptimizer({optimization = 'SGD', batchSize = 128, learningRate = 2e-3}, unsupData.data:size(2)); end
-          -- Remaining epochs = Advanced learning algorithm user-selected (LBFGS | CG | ADADELTA | ADAGRAD | ADAM | ADAMAX | FISTALS | NAG | RMSPROP | RPROP | CMAES)
-          if epoch == options.superLinearEpoch then configureOptimizer(options, unsupData.data:size(2)); end
-        end
-        --[[ Unsupervised pre-training ]]--
-        -- Perform unsupervised training of the model
-        error = curModel:unsupervisedTrain(model, unsupData, options);
-        print("Reconstruction error (train) : " .. error);
-        --[[ Validation set checking ]]--
-        if epoch % options.validationRate == 0 then
-          -- Check reconstruction error on the validation data
-          validError = curModel:unsupervisedTest(model, unsupValid, options);
-          print("Reconstruction error (valid) : " .. validError);
-          -- The validation error has risen since last checkpoint
-          if validError > prevValid then
-            -- Reload the last saved model
-            torch.load('results/model-pretrain-layer' .. l .. '.net');
-            -- Stop the learning
-            print(" => Stop learning");
-            break; 
-          end
-          -- Otherwise save the current model
-          torch.save('results/model-pretrain-layer' .. l .. '.net', model);
-          -- Keep the current error
-          prevValid = validError;
-        end
-        epoch = epoch + 1;
-        -- Collect the garbage
-        print("End of epoch memory count:");
-        print(collectgarbage("count"));
-        collectgarbage();
-        print("End of epoch memory (after collect):");
-        print(collectgarbage("count"));
+	 print("Epoch #" .. epoch);
+	 --[[ Adaptive learning ]]--
+	 if options.adaptiveLearning then
+	    -- 1st epochs = Start with purely stochastic (SGD) on single examples
+	    if epoch == 0 then configureOptimizer({optimization = 'SGD', batchSize = 5, learningRate = 5e-3}, unsupData.data:size(2)); end
+	    -- Next epochs = Sub-linear approximate algorithm ASGD with mini-batches
+	    if epoch == options.subLinearEpoch then configureOptimizer({optimization = 'SGD', batchSize = 128, learningRate = 2e-3}, unsupData.data:size(2)); end
+	    -- Remaining epochs = Advanced learning algorithm user-selected (LBFGS | CG | ADADELTA | ADAGRAD | ADAM | ADAMAX | FISTALS | NAG | RMSPROP | RPROP | CMAES)
+	    if epoch == options.superLinearEpoch then configureOptimizer(options, unsupData.data:size(2)); end
+	 end
+	 --[[ Unsupervised pre-training ]]--
+	 -- Perform unsupervised training of the model
+	 error = curModel:unsupervisedTrain(model, unsupData, options);
+	 print("Reconstruction error (train) : " .. error);
+	 --[[ Validation set checking ]]--
+	 if epoch % options.validationRate == 0 then
+	    -- Check reconstruction error on the validation data
+	    validError = curModel:unsupervisedTest(model, unsupValid, options);
+	    print("Reconstruction error (valid) : " .. validError);
+	    -- The validation error has risen since last checkpoint
+	    if validError > prevValid then
+	       -- Reload the last saved model
+	       torch.load('results/model-pretrain-layer' .. l .. '.net');
+	       -- Stop the learning
+	       print(" => Stop learning");
+	       break; 
+	    end
+	    -- Otherwise save the current model
+	    torch.save('results/model-pretrain-layer' .. l .. '.net', model);
+	    -- Keep the current error
+	    prevValid = validError;
+	 end
+	 epoch = epoch + 1;
+	 -- Collect the garbage
+	 print("End of epoch memory count:");
+	 print(collectgarbage("count"));
+	 collectgarbage();
+	 print("End of epoch memory (after collect):");
+	 print(collectgarbage("count"));
       end
       -- Keep trained layer in table
       trainedLayers[l] = model;
@@ -423,8 +296,7 @@
       -- Perform forward propagation on data
       forwardedData.data = model:forward(unsupData.data);
       if torch.type(forwardedData.data) ~= 'table' then forwardedData.data = forwardedData.data:clone() else
-        for i = 1,#forwardedData.data do forwardedData.data[i] = forwardedData.data[i]:clone() end
->>>>>>> 28b0373c
+	 for i = 1,#forwardedData.data do forwardedData.data[i] = forwardedData.data[i]:clone() end
       end
       -- Check the model
       print(tostring(model));
@@ -441,155 +313,83 @@
 	 model:cuda();
 	 criterion:cuda();
       end
-<<<<<<< HEAD
-      -- This matrix records the current confusion across classes
-      confusion = optim.ConfusionMatrix(classes);
-      -- Log results to files
-      trainLogger = optim.Logger(paths.concat(options.save, 'train.log'));
-      testLogger = optim.Logger(paths.concat(options.save, 'test.log'));
-      -- TODO
-      -- TODO
-      -- Needs more logging / monitoring
-      -- cf. Separate visualize file
-      -- TODO
-      -- TODO
-      -- Flatten all trainable parameters into a 1-dim vector
-      if model then parameters, gradParameters = curModel:getParameters(model); end
-      epoch = 0;
-      validRise = 0;
-      prevValid = 1.0;
-      options.learningRate = 1e-4;
-      configureOptimizer(options, inSize);
-      while epoch < options.maxEpochs do
-	 --[[ Adaptive learning ]]--
-	 if options.adaptiveLearning then
-	    -- 1st epochs = Start with purely stochastic (SGD) on single examples
-	    if epoch == 0 then configureOptimizer({optimization = 'SGD', batchSize = 1, learningRate = 5e-3}, sets[value]["TRAIN"].data:size(2)); end
-	    -- Next epochs = Sub-linear approximate algorithm ASGD with mini-batches
-	    if epoch == options.subLinearEpoch then
-	       configureOptimizer({optimization = 'SGD', batchSize = 128,
-				   learningRate = 2e-3},
-		  sets[value]["TRAIN"].data:size(2));
-	    end
-	    -- Remaining epochs = Advanced learning algorithm user-selected (LBFGS | CG | ADADELTA | ADAGRAD | ADAM | ADAMAX | FISTALS | NAG | RMSPROP | RPROP | CMAES)
-	    if epoch == options.superLinearEpoch then
-	       configureOptimizer(options, inSize)
-	    end
-	    -- We will use different learning rates for different layers (based on average size of gradients and weights)
-	    -- learningRate = 0.01 * (avgWeight / avgGradient);
-	    -- Use a decaying learning rate (When validation error rise, divide by decay)
-	    if validRise > 2 then
-	       learningRate = learningRate * learningRateDecay
-	    end
-	 end
-	 --[[ Training data ]]--
-	 trainError = curModel:supervisedTrain(model, sets[value]["TRAIN"],
-					       options);
-	 confusion:zero();
-	 --[[ Validation testing ]]--
-	 validError = curModel:supervisedTest(model, sets[value]["VALID"],
-					      options);
-	 confusion:zero();
-	 -- Add a new iteration of increase in validation error
-	 if validError > prevValid then
-	    validRise = validRise + 1;
-	 else
-	    validRise = 0
-	 end
-	 -- Check if we need to break the learning
-	 if validRise >= options.maxValidRise then break; end
-	 prevValid = validError;
-	 --[[ Test dataset evluation ]]--
-	 testError = curModel:supervisedTest(model, sets[value]["TEST"],
-					     options);
-	 confusion:zero();
-	 
-	 -- Periodically collect statistics and monitor
-	 -- Visualize all these
-	 print('Train error = ' .. trainError);
-	 print('Valid error = ' .. validError);
-	 print('Test error = ' .. testError);
-	 
-      end
-   end
-=======
       -- Replace previous set
       unsupValid = forwardedValid;
       -- Remove garbage
       collectgarbage();
-    end
-  end
-  ----------------------------------------------------------------------
-  -- Supervised classification code
-  ----------------------------------------------------------------------
-  -- File to write results of current model$
-  resFile = io.open("results/classification_" .. k .. ".txt", "w")
-  -- Evaluate over all datasets
-  for key,value in ipairs(setList) do
-    -- Start by collecting garbage
-    collectgarbage();
-    print("    * (MLP) Classifying " .. value);
-    resFile:write(value, "\t");
-    -- Data input size
-    inSize = sets[value]["TRAIN"].data:size(2);
-    -- Retrieve set of unique classes
-    classes = uniqueTensor(sets[value]["TRAIN"].labels);
-    -- Change the number of last layer units
-    structure.nOutputs = #classes;
-    -- Define the model
-    model = curModel:defineModel(structure, options);
-    -- Initialize weights
-    if curModel.pretrain then
+   end
+end
+----------------------------------------------------------------------
+-- Supervised classification code
+----------------------------------------------------------------------
+-- File to write results of current model$
+resFile = io.open("results/classification_" .. k .. ".txt", "w")
+-- Evaluate over all datasets
+for key,value in ipairs(setList) do
+   -- Start by collecting garbage
+   collectgarbage();
+   print("    * (MLP) Classifying " .. value);
+   resFile:write(value, "\t");
+   -- Data input size
+   inSize = sets[value]["TRAIN"].data:size(2);
+   -- Retrieve set of unique classes
+   classes = uniqueTensor(sets[value]["TRAIN"].labels);
+   -- Change the number of last layer units
+   structure.nOutputs = #classes;
+   -- Define the model
+   model = curModel:defineModel(structure, options);
+   -- Initialize weights
+   if curModel.pretrain then
       model = curModel:weightsTransfer(model, trainedLayers);
-    else
+   else
       model = curModel:weightsInitialize(model);
-    end
-    -- Check the model
-    print(tostring(model));
-    -- Define the classification criterion
-    model, criterion = curModel:defineCriterion(model);
-    -- TODO
-    -- TODO
-    -- Sub-loop on hyper-parameter optimization !
-    -- Also for criterion !
-    -- TODO
-    -- TODO
-    -- Eventual CUDA support
-    if options.cuda then
+   end
+   -- Check the model
+   print(tostring(model));
+   -- Define the classification criterion
+   model, criterion = curModel:defineCriterion(model);
+   -- TODO
+   -- TODO
+   -- Sub-loop on hyper-parameter optimization !
+   -- Also for criterion !
+   -- TODO
+   -- TODO
+   -- Eventual CUDA support
+   if options.cuda then
       model:cuda();
       criterion:cuda();
-    end
-    -- This matrix records the current confusion across classes
-    confusion = optim.ConfusionMatrix(classes);
-    -- Log results to files
-    trainLogger = optim.Logger(paths.concat(options.save, 'train.log'));
-    testLogger = optim.Logger(paths.concat(options.save, 'test.log'));
-    -- TODO
-    -- TODO
-    -- Needs more logging / monitoring
-    -- cf. Separate visualize file
-    -- TODO
-    -- TODO
-    -- Flatten all trainable parameters into a 1-dim vector
-    if model then parameters, gradParameters = curModel:getParameters(model); end
-    epoch = 0;
-    validRise = 0;
-    prevValid = 1.0;
-    options.learningRate = 1e-4;
-    configureOptimizer(options, inSize);
-    while epoch < options.maxEpochs do
+   end
+   -- This matrix records the current confusion across classes
+   confusion = optim.ConfusionMatrix(classes);
+   -- Log results to files
+   trainLogger = optim.Logger(paths.concat(options.save, 'train.log'));
+   testLogger = optim.Logger(paths.concat(options.save, 'test.log'));
+   -- TODO
+   -- TODO
+   -- Needs more logging / monitoring
+   -- cf. Separate visualize file
+   -- TODO
+   -- TODO
+   -- Flatten all trainable parameters into a 1-dim vector
+   if model then parameters, gradParameters = curModel:getParameters(model); end
+   epoch = 0;
+   validRise = 0;
+   prevValid = 1.0;
+   options.learningRate = 1e-4;
+   configureOptimizer(options, inSize);
+   while epoch < options.maxEpochs do
       --[[ Adaptive learning ]]--
       if options.adaptiveLearning then
-        -- 1st epochs = Start with purely stochastic (SGD) on single examples
-        if epoch == 0 then configureOptimizer({optimization = 'SGD', batchSize = 1, learningRate = 5e-3}, sets[value]["TRAIN"].data:size(2)); end
-        -- Next epochs = Sub-linear approximate algorithm ASGD with mini-batches
-        if epoch == options.subLinearEpoch then configureOptimizer({optimization = 'SGD', batchSize = 128, learningRate = 2e-3}, sets[value]["TRAIN"].data:size(2)); end
-        -- Remaining epochs = Advanced learning algorithm user-selected (LBFGS | CG | ADADELTA | ADAGRAD | ADAM | ADAMAX | FISTALS | NAG | RMSPROP | RPROP | CMAES)
-        if epoch == options.superLinearEpoch then configureOptimizer(options, inSize); end
-        -- We will use different learning rates for different layers (based on average size of gradients and weights)
-        -- learningRate = 0.01 * (avgWeight / avgGradient);
-        -- Use a decaying learning rate (When validation error rise, divide by decay)
-        if validRise > 2 then learningRate = learningRate * learningRateDecay; end
+	 -- 1st epochs = Start with purely stochastic (SGD) on single examples
+	 if epoch == 0 then configureOptimizer({optimization = 'SGD', batchSize = 1, learningRate = 5e-3}, sets[value]["TRAIN"].data:size(2)); end
+	 -- Next epochs = Sub-linear approximate algorithm ASGD with mini-batches
+	 if epoch == options.subLinearEpoch then configureOptimizer({optimization = 'SGD', batchSize = 128, learningRate = 2e-3}, sets[value]["TRAIN"].data:size(2)); end
+	 -- Remaining epochs = Advanced learning algorithm user-selected (LBFGS | CG | ADADELTA | ADAGRAD | ADAM | ADAMAX | FISTALS | NAG | RMSPROP | RPROP | CMAES)
+	 if epoch == options.superLinearEpoch then configureOptimizer(options, inSize); end
+	 -- We will use different learning rates for different layers (based on average size of gradients and weights)
+	 -- learningRate = 0.01 * (avgWeight / avgGradient);
+	 -- Use a decaying learning rate (When validation error rise, divide by decay)
+	 if validRise > 2 then learningRate = learningRate * learningRateDecay; end
       end
       --[[ Training data ]]--
       trainError = curModel:supervisedTrain(model, sets[value]["TRAIN"], options);
@@ -605,16 +405,15 @@
       --[[ Test dataset evluation ]]--
       testError = curModel:supervisedTest(model, sets[value]["TEST"], options);
       confusion:zero();
-    
+      
       -- Periodically collect statistics and monitor
       -- Visualize all these
       print('Train error = ' .. trainError);
       print('Valid error = ' .. validError);
       print('Test error = ' .. testError);
       collectgarbage();
-    end
-    resFile:write(testError, "\n");
-  end
-  resFile:close();
->>>>>>> 28b0373c
+   end
+   resFile:write(testError, "\n");
+end
+resFile:close();
 end