--- conflicted
+++ resolved
@@ -244,47 +244,6 @@
       epoch = 0;
       prevValid = 5e20;
       while epoch < options.maxEpochs do
-<<<<<<< HEAD
-	 print("Epoch #" .. epoch);
-	 --[[ Adaptive learning ]]--
-	 if options.adaptiveLearning then
-	    -- 1st epochs = Start with purely stochastic (SGD) on single examples
-	    if epoch == 0 then configureOptimizer({optimization = 'SGD', batchSize = 5, learningRate = 5e-3}, unsupData.data:size(2)); end
-	    -- Next epochs = Sub-linear approximate algorithm ASGD with mini-batches
-	    if epoch == options.subLinearEpoch then configureOptimizer({optimization = 'SGD', batchSize = 128, learningRate = 2e-3}, unsupData.data:size(2)); end
-	    -- Remaining epochs = Advanced learning algorithm user-selected (LBFGS | CG | ADADELTA | ADAGRAD | ADAM | ADAMAX | FISTALS | NAG | RMSPROP | RPROP | CMAES)
-	    if epoch == options.superLinearEpoch then configureOptimizer(options, unsupData.data:size(2)); end
-	 end
-	 --[[ Unsupervised pre-training ]]--
-	 -- Perform unsupervised training of the model
-	 error = curModel:unsupervisedTrain(model, unsupData, options);
-	 print("Reconstruction error (train) : " .. error);
-	 --[[ Validation set checking ]]--
-	 if epoch % options.validationRate == 0 then
-	    -- Check reconstruction error on the validation data
-	    validError = curModel:unsupervisedTest(model, unsupValid, options);
-	    print("Reconstruction error (valid) : " .. validError);
-	    -- The validation error has risen since last checkpoint
-	    if validError > prevValid then
-	       -- Reload the last saved model
-	       torch.load('results/model-pretrain-layer' .. l .. '.net');
-	       -- Stop the learning
-	       print(" => Stop learning");
-	       break; 
-	    end
-	    -- Otherwise save the current model
-	    torch.save('results/model-pretrain-layer' .. l .. '.net', model);
-	    -- Keep the current error
-	    prevValid = validError;
-	 end
-	 epoch = epoch + 1;
-	 -- Collect the garbage
-	 print("End of epoch memory count:");
-	 print(collectgarbage("count"));
-	 collectgarbage();
-	 print("End of epoch memory (after collect):");
-	 print(collectgarbage("count"));
-=======
         print("Epoch #" .. epoch);
         --[[ Adaptive learning ]]--
         if options.adaptiveLearning then
@@ -324,7 +283,6 @@
         collectgarbage();
         print("End of epoch memory (after collect):");
         print(collectgarbage("count"));
->>>>>>> c93d0d59
       end
       -- Keep trained layer in table
       trainedLayers[l] = model;
