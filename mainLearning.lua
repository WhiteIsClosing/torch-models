--- conflicted
+++ resolved
@@ -635,11 +635,10 @@
       -- Check size of batch (for last smaller)
       bSize = math.min(options.batchSize, testData.data:size(1) - t + 1);
       if (bSize ~= options.batchSize) then
-<<<<<<< HEAD
-	 if (trainData.data[1]:nDimension() == 1) then
-	    inputs = torch.Tensor(bSize, trainData.data[1]:size(1))
+	 if (testData.data[1]:nDimension() == 1) then
+	    inputs = torch.Tensor(bSize, testData.data[1]:size(1))
 	 else
-	    inputs = torch.Tensor(bSize, trainData.data[1]:size(1), trainData.data[1]:size(2))
+	    inputs = torch.Tensor(bSize, testData.data[1]:size(1), testData.data[1]:size(2))
 	 end
 	 targets = torch.zeros(bSize);
 	 -- Switch data to cuda
@@ -647,19 +646,6 @@
 	    inputs = inputs:cuda();
 	    targets = targets:cuda();
 	 end
-=======
-        if (testData.data[1]:nDimension() == 1) then
-          inputs = torch.Tensor(bSize, testData.data[1]:size(1))
-        else
-          inputs = torch.Tensor(bSize, testData.data[1]:size(1), testData.data[1]:size(2))
-        end
-        targets = torch.zeros(bSize);
-        -- Switch data to cuda
-        if options.cuda then
-          inputs = inputs:cuda();
-          targets = targets:cuda();
-        end
->>>>>>> c93d0d59
       end
       -- iterate over mini-batch examples
       local k = 1;
